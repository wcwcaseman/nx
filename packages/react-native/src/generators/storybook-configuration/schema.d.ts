import { Linter } from '@nx/eslint';

export interface StorybookConfigureSchema {
  project: string;
  interactionTests?: boolean;
  generateStories?: boolean;
  js?: boolean;
  tsConfiguration?: boolean;
  linter?: Linter;
  ignorePaths?: string[];
<<<<<<< HEAD
  addPlugin?: boolean;
=======
  configureStaticServe?: boolean;
>>>>>>> 8762c38b
}<|MERGE_RESOLUTION|>--- conflicted
+++ resolved
@@ -8,9 +8,6 @@
   tsConfiguration?: boolean;
   linter?: Linter;
   ignorePaths?: string[];
-<<<<<<< HEAD
+  configureStaticServe?: boolean;
   addPlugin?: boolean;
-=======
-  configureStaticServe?: boolean;
->>>>>>> 8762c38b
 }